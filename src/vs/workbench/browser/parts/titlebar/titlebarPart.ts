/*---------------------------------------------------------------------------------------------
 *  Copyright (c) Microsoft Corporation. All rights reserved.
 *  Licensed under the MIT License. See License.txt in the project root for license information.
 *--------------------------------------------------------------------------------------------*/

'use strict';

import 'vs/css!./media/titlebarpart';
import { TPromise } from 'vs/base/common/winjs.base';
import { Builder, $, Dimension } from 'vs/base/browser/builder';
import * as DOM from 'vs/base/browser/dom';
import * as paths from 'vs/base/common/paths';
import { Part } from 'vs/workbench/browser/part';
import { ITitleService } from 'vs/workbench/services/title/common/titleService';
import { getZoomFactor } from 'vs/base/browser/browser';
import { IWindowService, IWindowsService } from 'vs/platform/windows/common/windows';
import * as errors from 'vs/base/common/errors';
import { IContextMenuService } from 'vs/platform/contextview/browser/contextView';
import { StandardMouseEvent } from 'vs/base/browser/mouseEvent';
import { IAction, Action } from 'vs/base/common/actions';
import { IConfigurationService, IConfigurationChangeEvent } from 'vs/platform/configuration/common/configuration';
import { IIntegrityService } from 'vs/platform/integrity/common/integrity';
import { IWorkbenchEditorService } from 'vs/workbench/services/editor/common/editorService';
import { IEditorGroupService } from 'vs/workbench/services/group/common/groupService';
import { IDisposable, dispose } from 'vs/base/common/lifecycle';
import nls = require('vs/nls');
import * as labels from 'vs/base/common/labels';
import { EditorInput, toResource } from 'vs/workbench/common/editor';
import { IEnvironmentService } from 'vs/platform/environment/common/environment';
import { IWorkspaceContextService, WorkbenchState } from 'vs/platform/workspace/common/workspace';
import { Verbosity } from 'vs/platform/editor/common/editor';
import { IThemeService } from 'vs/platform/theme/common/themeService';
import { TITLE_BAR_ACTIVE_BACKGROUND, TITLE_BAR_ACTIVE_FOREGROUND, TITLE_BAR_INACTIVE_FOREGROUND, TITLE_BAR_INACTIVE_BACKGROUND, TITLE_BAR_BORDER } from 'vs/workbench/common/theme';
import { isMacintosh } from 'vs/base/common/platform';
import URI from 'vs/base/common/uri';
<<<<<<< HEAD
import { IPartService } from "vs/workbench/services/part/common/partService";
import { isWindows } from "vs/base/common/platform";
import { Color } from "vs/base/common/color";
=======
import { ILifecycleService, LifecyclePhase } from 'vs/platform/lifecycle/common/lifecycle';
>>>>>>> 6e719219

export class TitlebarPart extends Part implements ITitleService {

	public _serviceBrand: any;

<<<<<<< HEAD
	private static NLS_UNSUPPORTED = nls.localize('patchedWindowTitle', "[Unsupported]");
	private static NLS_EXTENSION_HOST = nls.localize('devExtensionWindowTitlePrefix', "[Extension Development Host]");
	private static TITLE_DIRTY = '\u25cf ';
	private static TITLE_SEPARATOR = isWindows ? ' - ' : ' — ';
=======
	private static readonly NLS_UNSUPPORTED = nls.localize('patchedWindowTitle', "[Unsupported]");
	private static readonly NLS_EXTENSION_HOST = nls.localize('devExtensionWindowTitlePrefix', "[Extension Development Host]");
	private static readonly TITLE_DIRTY = '\u25cf ';
	private static readonly TITLE_SEPARATOR = isMacintosh ? ' — ' : ' - '; // macOS uses special - separator
>>>>>>> 6e719219

	private titleContainer: Builder;
	private title: Builder;
	private pendingTitle: string;
	private initialTitleFontSize: number;
	private representedFileName: string;

	private isInactive: boolean;

	private isPure: boolean;
	private activeEditorListeners: IDisposable[];

	constructor(
		id: string,
		@IContextMenuService private contextMenuService: IContextMenuService,
		@IWindowService private windowService: IWindowService,
		@IConfigurationService private configurationService: IConfigurationService,
		@IWindowsService private windowsService: IWindowsService,
		@IWorkbenchEditorService private editorService: IWorkbenchEditorService,
		@IEditorGroupService private editorGroupService: IEditorGroupService,
		@IIntegrityService private integrityService: IIntegrityService,
		@IEnvironmentService private environmentService: IEnvironmentService,
		@IWorkspaceContextService private contextService: IWorkspaceContextService,
		@IThemeService themeService: IThemeService,
		@ILifecycleService private lifecycleService: ILifecycleService
	) {
		super(id, { hasTitle: false }, themeService);

		this.isPure = true;
		this.activeEditorListeners = [];

		this.init();

		this.registerListeners();
	}

	private init(): void {

		// Initial window title when loading is done
		this.lifecycleService.when(LifecyclePhase.Running).then(() => this.setTitle(this.getWindowTitle()));

		// Integrity for window title
		this.integrityService.isPure().then(r => {
			if (!r.isPure) {
				this.isPure = false;
				this.setTitle(this.getWindowTitle());
			}
		});
	}

	private registerListeners(): void {
		this.toUnbind.push(DOM.addDisposableListener(window, DOM.EventType.BLUR, () => this.onBlur()));
		this.toUnbind.push(DOM.addDisposableListener(window, DOM.EventType.FOCUS, () => this.onFocus()));
		this.toUnbind.push(this.configurationService.onDidChangeConfiguration(e => this.onConfigurationChanged(e)));
		this.toUnbind.push(this.editorGroupService.onEditorsChanged(() => this.onEditorsChanged()));
		this.toUnbind.push(this.contextService.onDidChangeWorkspaceFolders(() => this.setTitle(this.getWindowTitle())));
		this.toUnbind.push(this.contextService.onDidChangeWorkbenchState(() => this.setTitle(this.getWindowTitle())));
		this.toUnbind.push(this.contextService.onDidChangeWorkspaceName(() => this.setTitle(this.getWindowTitle())));
	}

	private onBlur(): void {
		this.isInactive = true;
		this.updateStyles();
	}

	private onFocus(): void {
		this.isInactive = false;
		this.updateStyles();
	}

	private onConfigurationChanged(event: IConfigurationChangeEvent): void {
		if (event.affectsConfiguration('window.title')) {
			this.setTitle(this.getWindowTitle());
		}
	}

	private onEditorsChanged(): void {

		// Dispose old listeners
		dispose(this.activeEditorListeners);
		this.activeEditorListeners = [];

		const activeEditor = this.editorService.getActiveEditor();
		const activeInput = activeEditor ? activeEditor.input : void 0;

		// Calculate New Window Title
		this.setTitle(this.getWindowTitle());

		// Apply listener for dirty and label changes
		if (activeInput instanceof EditorInput) {
			this.activeEditorListeners.push(activeInput.onDidChangeDirty(() => {
				this.setTitle(this.getWindowTitle());
			}));

			this.activeEditorListeners.push(activeInput.onDidChangeLabel(() => {
				this.setTitle(this.getWindowTitle());
			}));
		}
	}

	private getWindowTitle(): string {
		let title = this.doGetWindowTitle();
		if (!title) {
			title = this.environmentService.appNameLong;
		}

		if (!this.isPure) {
			title = `${title} ${TitlebarPart.NLS_UNSUPPORTED}`;
		}

		// Extension Development Host gets a special title to identify itself
		if (this.environmentService.isExtensionDevelopment) {
			title = `${TitlebarPart.NLS_EXTENSION_HOST} - ${title}`;
		}

		return title;
	}

	/**
	 * Possible template values:
	 *
	 * {activeEditorLong}: e.g. /Users/Development/myProject/myFolder/myFile.txt
	 * {activeEditorMedium}: e.g. myFolder/myFile.txt
	 * {activeEditorShort}: e.g. myFile.txt
	 * {rootName}: e.g. myFolder1, myFolder2, myFolder3
	 * {rootPath}: e.g. /Users/Development/myProject
	 * {folderName}: e.g. myFolder
	 * {folderPath}: e.g. /Users/Development/myFolder
	 * {appName}: e.g. VS Code
	 * {dirty}: indiactor
	 * {separator}: conditional separator
	 */
	private doGetWindowTitle(): string {
		const input = this.editorService.getActiveEditorInput();
		const workspace = this.contextService.getWorkspace();

		let root: URI;
		if (workspace.configuration) {
			root = workspace.configuration;
		} else if (workspace.folders.length) {
			root = workspace.folders[0].uri;
		}

		// Compute folder resource
		// Single Root Workspace: always the root single workspace in this case
		// Otherwise: root folder of the currently active file if any
		let folder = this.contextService.getWorkbenchState() === WorkbenchState.FOLDER ? workspace.folders[0] : this.contextService.getWorkspaceFolder(toResource(input, { supportSideBySide: true }));

		// Variables
		const activeEditorShort = input ? input.getTitle(Verbosity.SHORT) : '';
		const activeEditorMedium = input ? input.getTitle(Verbosity.MEDIUM) : activeEditorShort;
		const activeEditorLong = input ? input.getTitle(Verbosity.LONG) : activeEditorMedium;
		const rootName = workspace.name;
		const rootPath = root ? labels.getPathLabel(root, void 0, this.environmentService) : '';
		const folderName = folder ? folder.name : '';
		const folderPath = folder ? labels.getPathLabel(folder.uri, void 0, this.environmentService) : '';
		const dirty = input && input.isDirty() ? TitlebarPart.TITLE_DIRTY : '';
		const appName = this.environmentService.appNameLong;
		const separator = TitlebarPart.TITLE_SEPARATOR;
		const titleTemplate = this.configurationService.getValue<string>('window.title');

		return labels.template(titleTemplate, {
			activeEditorShort,
			activeEditorLong,
			activeEditorMedium,
			rootName,
			rootPath,
			folderName,
			folderPath,
			dirty,
			appName,
			separator: { label: separator }
		});
	}

	public createContentArea(parent: Builder): Builder {
		const SVGNS = 'http://www.w3.org/2000/svg';
		this.titleContainer = $(parent);

		// Title
		this.title = $(this.titleContainer).div({ class: 'window-title' });
		if (this.pendingTitle) {
			this.title.text(this.pendingTitle);
		}

		// Maximize/Restore on doubleclick
		this.titleContainer.on(DOM.EventType.DBLCLICK, (e) => {
			DOM.EventHelper.stop(e);

			this.onTitleDoubleclick();
		});

		// Context menu on title
		this.title.on([DOM.EventType.CONTEXT_MENU, DOM.EventType.MOUSE_DOWN], (e: MouseEvent) => {
			if (e.type === DOM.EventType.CONTEXT_MENU || e.metaKey) {
				DOM.EventHelper.stop(e);

				this.onContextMenu(e);
			}
		});

<<<<<<< HEAD
		const $svg = (name: string, props: { [name: string]: any }) => {
			const el = document.createElementNS(SVGNS, name);
			Object.keys(props).forEach((prop) => {
				el.setAttribute(prop, props[prop]);
			});
			return el;
		};

		if (isWindows) {
			// The svgs and styles for the titlebar come from the electron-titlebar-windows package
			$(this.titleContainer).div({ class: 'window-icon' }, (builder) => {
				const svg = $svg('svg', { x: 0, y: 0, viewBox: '0 0 10 1' });
				svg.appendChild($svg('rect', { fill: 'currentColor', width: 10, height: 1 }));
				builder.getHTMLElement().appendChild(svg);
			}).on(DOM.EventType.CLICK, () => {
				this.windowService.minimizeWindow().then(null, errors.onUnexpectedError);;
			});

			$(this.titleContainer).div({ class: 'window-icon' }, (builder) => {
				const svgf = $svg('svg', { class: 'window-maximize', x: 0, y: 0, viewBox: '0 0 10 10' });
				svgf.appendChild($svg('path', { fill: 'currentColor', d: 'M 0 0 L 0 10 L 10 10 L 10 0 L 0 0 z M 1 1 L 9 1 L 9 9 L 1 9 L 1 1 z' }));
				builder.getHTMLElement().appendChild(svgf);

				const svgm = $svg('svg', { class: 'window-unmaximize', x: 0, y: 0, viewBox: '0 0 10 10' });
				const mask = $svg('mask', { id: 'Mask' });
				mask.appendChild($svg('rect', { fill: '#fff', width: 10, height: 10 }));
				mask.appendChild($svg('path', { fill: '#000', d: 'M 3 1 L 9 1 L 9 7 L 8 7 L 8 2 L 3 2 L 3 1 z' }));
				mask.appendChild($svg('path', { fill: '#000', d: 'M 1 3 L 7 3 L 7 9 L 1 9 L 1 3 z' }));
				svgm.appendChild(mask);
				svgm.appendChild($svg('path', { fill: 'currentColor', d: 'M 2 0 L 10 0 L 10 8 L 8 8 L 8 10 L 0 10 L 0 2 L 2 2 L 2 0 z', mask: 'url(#Mask)' }));
				builder.getHTMLElement().appendChild(svgm);
			}).on(DOM.EventType.CLICK, () => {
				this.windowService.isMaximized().then((maximized) => {
					if (maximized) {
						return this.windowService.unmaximizeWindow();
					} else {
						return this.windowService.maximizeWindow();
					}
				}).then(null, errors.onUnexpectedError);
			});

			$(this.titleContainer).div({ class: 'window-icon window-close' }, (builder) => {
				const svg = $svg('svg', { x: '0', y: '0', viewBox: '0 0 10 10' });
				svg.appendChild($svg('polygon', { fill: 'currentColor', points: '10,1 9,0 5,4 1,0 0,1 4,5 0,9 1,10 5,6 9,10 10,9 6,5' }));
				builder.getHTMLElement().appendChild(svg);
			}).on(DOM.EventType.CLICK, () => {
				this.windowService.closeWindow().then(null, errors.onUnexpectedError);;
			});

			this.windowService.onDidChangeMaximize((mazimized) => {
				console.log('change!');
				$(this.titleContainer).select('.window-maximize').display(mazimized ? 'none' : 'inline');
				$(this.titleContainer).select('.window-unmaximize').display(mazimized ? 'inline' : 'none');
			}, this);
		}
=======
		// Since the title area is used to drag the window, we do not want to steal focus from the
		// currently active element. So we restore focus after a timeout back to where it was.
		this.titleContainer.on([DOM.EventType.MOUSE_DOWN], () => {
			const active = document.activeElement;
			setTimeout(() => {
				if (active instanceof HTMLElement) {
					active.focus();
				}
			}, 0 /* need a timeout because we are in capture phase */);
		}, void 0, true /* use capture to know the currently active element properly */);
>>>>>>> 6e719219

		return this.titleContainer;
	}

	protected updateStyles(): void {
		super.updateStyles();

		// Part container
		const container = this.getContainer();
		if (container) {
			const bgColor = this.getColor(this.isInactive ? TITLE_BAR_INACTIVE_BACKGROUND : TITLE_BAR_ACTIVE_BACKGROUND);
			container.style('color', this.getColor(this.isInactive ? TITLE_BAR_INACTIVE_FOREGROUND : TITLE_BAR_ACTIVE_FOREGROUND));
			container.style('background-color', bgColor);
			container.getHTMLElement().classList.toggle('light', Color.fromHex(bgColor).isLighter());

			const titleBorder = this.getColor(TITLE_BAR_BORDER);
			container.style('border-bottom', titleBorder ? `1px solid ${titleBorder}` : null);
		}
	}

	private onTitleDoubleclick(): void {
		this.windowService.onWindowTitleDoubleClick().then(null, errors.onUnexpectedError);
	}

	private onContextMenu(e: MouseEvent): void {

		// Find target anchor
		const event = new StandardMouseEvent(e);
		const anchor = { x: event.posx, y: event.posy };

		// Show menu
		const actions = this.getContextMenuActions();
		if (actions.length) {
			this.contextMenuService.showContextMenu({
				getAnchor: () => anchor,
				getActions: () => TPromise.as(actions),
				onHide: () => actions.forEach(a => a.dispose())
			});
		}
	}

	private getContextMenuActions(): IAction[] {
		const actions: IAction[] = [];

		if (this.representedFileName) {
			const segments = this.representedFileName.split(paths.sep);
			for (let i = segments.length; i > 0; i--) {
				const isFile = (i === segments.length);

				let pathOffset = i;
				if (!isFile) {
					pathOffset++; // for segments which are not the file name we want to open the folder
				}

				const path = segments.slice(0, pathOffset).join(paths.sep);

				let label: string;
				if (!isFile) {
					label = labels.getBaseLabel(paths.dirname(path));
				} else {
					label = labels.getBaseLabel(path);
				}

				actions.push(new ShowItemInFolderAction(path, label || paths.sep, this.windowsService));
			}
		}

		return actions;
	}

	public setTitle(title: string): void {

		// Always set the native window title to identify us properly to the OS
		window.document.title = title;

		// Apply if we can
		if (this.title) {
			this.title.text(title);
		} else {
			this.pendingTitle = title;
		}
	}

	public setRepresentedFilename(path: string): void {

		// Apply to window
		this.windowService.setRepresentedFilename(path);

		// Keep for context menu
		this.representedFileName = path;
	}

	public layout(dimension: Dimension): Dimension[] {

		// To prevent zooming we need to adjust the font size with the zoom factor
		if (typeof this.initialTitleFontSize !== 'number') {
			this.initialTitleFontSize = parseInt(this.titleContainer.getComputedStyle().fontSize, 10);
		}
		this.titleContainer.style({ fontSize: `${this.initialTitleFontSize / getZoomFactor()}px` });

		return super.layout(dimension);
	}
}

class ShowItemInFolderAction extends Action {

	constructor(private path: string, label: string, private windowsService: IWindowsService) {
		super('showItemInFolder.action.id', label);
	}

	public run(): TPromise<void> {
		return this.windowsService.showItemInFolder(this.path);
	}
}<|MERGE_RESOLUTION|>--- conflicted
+++ resolved
@@ -31,31 +31,19 @@
 import { Verbosity } from 'vs/platform/editor/common/editor';
 import { IThemeService } from 'vs/platform/theme/common/themeService';
 import { TITLE_BAR_ACTIVE_BACKGROUND, TITLE_BAR_ACTIVE_FOREGROUND, TITLE_BAR_INACTIVE_FOREGROUND, TITLE_BAR_INACTIVE_BACKGROUND, TITLE_BAR_BORDER } from 'vs/workbench/common/theme';
-import { isMacintosh } from 'vs/base/common/platform';
+import { isMacintosh, isWindows } from 'vs/base/common/platform';
 import URI from 'vs/base/common/uri';
-<<<<<<< HEAD
-import { IPartService } from "vs/workbench/services/part/common/partService";
-import { isWindows } from "vs/base/common/platform";
-import { Color } from "vs/base/common/color";
-=======
+import { Color } from 'vs/base/common/color';
 import { ILifecycleService, LifecyclePhase } from 'vs/platform/lifecycle/common/lifecycle';
->>>>>>> 6e719219
 
 export class TitlebarPart extends Part implements ITitleService {
 
 	public _serviceBrand: any;
 
-<<<<<<< HEAD
-	private static NLS_UNSUPPORTED = nls.localize('patchedWindowTitle', "[Unsupported]");
-	private static NLS_EXTENSION_HOST = nls.localize('devExtensionWindowTitlePrefix', "[Extension Development Host]");
-	private static TITLE_DIRTY = '\u25cf ';
-	private static TITLE_SEPARATOR = isWindows ? ' - ' : ' — ';
-=======
 	private static readonly NLS_UNSUPPORTED = nls.localize('patchedWindowTitle', "[Unsupported]");
 	private static readonly NLS_EXTENSION_HOST = nls.localize('devExtensionWindowTitlePrefix', "[Extension Development Host]");
 	private static readonly TITLE_DIRTY = '\u25cf ';
 	private static readonly TITLE_SEPARATOR = isMacintosh ? ' — ' : ' - '; // macOS uses special - separator
->>>>>>> 6e719219
 
 	private titleContainer: Builder;
 	private title: Builder;
@@ -257,7 +245,6 @@
 			}
 		});
 
-<<<<<<< HEAD
 		const $svg = (name: string, props: { [name: string]: any }) => {
 			const el = document.createElementNS(SVGNS, name);
 			Object.keys(props).forEach((prop) => {
@@ -309,11 +296,11 @@
 
 			this.windowService.onDidChangeMaximize((mazimized) => {
 				console.log('change!');
-				$(this.titleContainer).select('.window-maximize').display(mazimized ? 'none' : 'inline');
-				$(this.titleContainer).select('.window-unmaximize').display(mazimized ? 'inline' : 'none');
+				($(this.titleContainer).getHTMLElement().querySelector('.window-maximize') as SVGElement).style.display = mazimized ? 'none' : 'inline';
+				($(this.titleContainer).getHTMLElement().querySelector('.window-unmaximize') as SVGElement).style.display = mazimized ? 'inline' : 'none';
 			}, this);
 		}
-=======
+
 		// Since the title area is used to drag the window, we do not want to steal focus from the
 		// currently active element. So we restore focus after a timeout back to where it was.
 		this.titleContainer.on([DOM.EventType.MOUSE_DOWN], () => {
@@ -324,7 +311,6 @@
 				}
 			}, 0 /* need a timeout because we are in capture phase */);
 		}, void 0, true /* use capture to know the currently active element properly */);
->>>>>>> 6e719219
 
 		return this.titleContainer;
 	}
